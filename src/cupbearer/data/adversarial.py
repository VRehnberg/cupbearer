import os
from pathlib import Path
from typing import Optional

import torch
import torchattacks
from loguru import logger
from matplotlib import pyplot as plt
from torch.utils.data import DataLoader, Dataset, Subset

<<<<<<< HEAD
from cupbearer import utils
=======
from cupbearer.models import StoredModel
from cupbearer.utils import utils
from cupbearer.utils.data_format import TensorDataFormat
>>>>>>> 6f029887


class AdversarialExampleDataset(Dataset):
    def __init__(self, advexes: torch.Tensor, labels: torch.Tensor):
        self.advexes = advexes
        self.labels = labels

    @classmethod
    def from_file(cls, filepath: Path, num_examples=None):
        data = utils.load(filepath)
        assert isinstance(data, dict)
        advexes = data["adv_inputs"]
        labels = data["labels"]

        if num_examples is None:
            num_examples = len(advexes)
        if len(advexes) < num_examples:
            raise ValueError(
                f"Only {len(advexes)} adversarial examples exist, "
                f"but {num_examples} were requested"
            )

        return cls(advexes[:num_examples], labels[:num_examples])

    def __len__(self):
        return len(self.advexes)

    def __getitem__(self, idx):
        # Labels are the original ones. We need to return them mainly for implementation
        # reasons: for eval, normal and anomalous data will be batched together, so
        # since the normal data includes labels, the anomalous one needs to as well.
        # TODO: Probably detectors should just never have access to labels during evals
        # (none of the current ones make use of them anyway). If a detector needs them,
        # it should use the model-generated labels, not ground truth ones.
        return self.advexes[idx], int(self.labels[idx])


def make_adversarial_examples(
    model: torch.nn.Module,
    dataset: Dataset,
    save_path: Path | str,
    batch_size: int = 128,
    eps: float = 8 / 255,
    max_examples: Optional[int] = None,
    success_threshold: float = 0.1,
    steps: int = 40,
) -> AdversarialExampleDataset:
    save_path = Path(save_path).with_suffix(".pt")
    if os.path.exists(save_path):
        logger.info("Adversarial examples already exist, skipping attack")
        return AdversarialExampleDataset.from_file(save_path, num_examples=max_examples)

    if max_examples:
        dataset = Subset(dataset, range(max_examples))
<<<<<<< HEAD

=======
    image, _ = dataset[0]
    model = model_cfg.build_model(input_format=TensorDataFormat(image.shape))
>>>>>>> 6f029887
    dataloader = DataLoader(
        dataset,
        batch_size=batch_size,
        shuffle=False,
    )

    atk = torchattacks.PGD(
        model, eps=eps, alpha=2 / 255, steps=steps, random_start=True
    )
    rob_acc, l2, elapsed_time = atk.save(dataloader, save_path, return_verbose=True)

    # N.B. rob_acc is in percent while success_threshold is not
    if rob_acc > 100 * success_threshold:
        # Make sure we delete the unsuccessful data so we don't load it later
        save_path.unlink()
        raise RuntimeError(
            "Attack failed, new accuracy is"
            f" {rob_acc}% > {100 * success_threshold}%."
        )

    # Plot a few adversarial examples in a grid and save the plot as a pdf
    adv_examples = torch.load(save_path)["adv_inputs"]
    fig, axs = plt.subplots(3, 3, figsize=(8, 8))
    for i in range(9):
        ax = axs[i // 3, i % 3]
        ax.set_xticks([])
        ax.set_yticks([])
        try:
            ax.imshow(adv_examples[i].permute(1, 2, 0))
        except IndexError:
            pass
    plt.tight_layout()
    plt.savefig(save_path.with_suffix(".pdf"))

    return AdversarialExampleDataset.from_file(save_path)<|MERGE_RESOLUTION|>--- conflicted
+++ resolved
@@ -8,13 +8,7 @@
 from matplotlib import pyplot as plt
 from torch.utils.data import DataLoader, Dataset, Subset
 
-<<<<<<< HEAD
 from cupbearer import utils
-=======
-from cupbearer.models import StoredModel
-from cupbearer.utils import utils
-from cupbearer.utils.data_format import TensorDataFormat
->>>>>>> 6f029887
 
 
 class AdversarialExampleDataset(Dataset):
@@ -69,12 +63,6 @@
 
     if max_examples:
         dataset = Subset(dataset, range(max_examples))
-<<<<<<< HEAD
-
-=======
-    image, _ = dataset[0]
-    model = model_cfg.build_model(input_format=TensorDataFormat(image.shape))
->>>>>>> 6f029887
     dataloader = DataLoader(
         dataset,
         batch_size=batch_size,
