from dataclasses import dataclass, field
from typing import Literal

from cupbearer.data import BackdoorData, DatasetConfig, WanetBackdoor, TamperingDataConfig
from cupbearer.models import CNNConfig, MLPConfig, ModelConfig, TamperTransformerConfig
from cupbearer.utils.scripts import ScriptConfig
from cupbearer.utils.train import DebugTrainConfig, TrainConfig


@dataclass(kw_only=True)
class Config(ScriptConfig):
    model: ModelConfig
    train_config: TrainConfig = field(default_factory=TrainConfig)
    train_data: DatasetConfig
<<<<<<< HEAD
    val_data: dict[str, DatasetConfig] = field(default_factory=dict),
    task: Literal["binary", "multiclass", "multilabel"] = "multiclass"
=======
    val_data: dict[str, DatasetConfig] = field(default_factory=dict)
    # If True, returns the Lighting Trainer object (which has the model and a bunch
    # of other information, this may be useful when using interactively).
    # Otherwise (default), return only a dictionary of latest metrics, to avoid e.g.
    # submitit trying to pickle the entire Trainer object.
    return_trainer: bool = False
>>>>>>> 7b4fbf1d

    @property
    def num_classes(self):
        return self.train_data.num_classes
    
    @property
    def num_labels(self):
        return self.train_data.num_labels

    def __post_init__(self):
        super().__post_init__()
        # HACK: Need to add new architectures here as they get implemented.
        if isinstance(self.model, (MLPConfig, CNNConfig)):
            self.model.output_dim = self.num_classes

        if isinstance(self.model, TamperTransformerConfig):
            assert isinstance(self.train_data, TamperingDataConfig)
            self.model.n_sensors = self.train_data.n_sensors
        

        # For datasets that are not necessarily deterministic based only on
        # arguments, this is where validation sets are set to follow train_data
        if isinstance(self.train_data, BackdoorData):
            for name, val_config in self.val_data.items():
                # WanetBackdoor
                if (
                    isinstance(self.train_data.backdoor, WanetBackdoor)
                    and isinstance(val_config, BackdoorData)
                    and isinstance(val_config.backdoor, WanetBackdoor)
                ):
                    str_factor = (
                        val_config.backdoor.warping_strength
                        / self.train_data.backdoor.warping_strength
                    )
                    val_config.backdoor.control_grid = (
                        str_factor * self.train_data.backdoor.control_grid
                    )


@dataclass
class DebugConfig(Config):
    train_config: DebugTrainConfig = field(default_factory=DebugTrainConfig)<|MERGE_RESOLUTION|>--- conflicted
+++ resolved
@@ -1,7 +1,12 @@
 from dataclasses import dataclass, field
 from typing import Literal
 
-from cupbearer.data import BackdoorData, DatasetConfig, WanetBackdoor, TamperingDataConfig
+from cupbearer.data import (
+    BackdoorData,
+    DatasetConfig,
+    TamperingDataConfig,
+    WanetBackdoor,
+)
 from cupbearer.models import CNNConfig, MLPConfig, ModelConfig, TamperTransformerConfig
 from cupbearer.utils.scripts import ScriptConfig
 from cupbearer.utils.train import DebugTrainConfig, TrainConfig
@@ -12,22 +17,18 @@
     model: ModelConfig
     train_config: TrainConfig = field(default_factory=TrainConfig)
     train_data: DatasetConfig
-<<<<<<< HEAD
-    val_data: dict[str, DatasetConfig] = field(default_factory=dict),
+    val_data: dict[str, DatasetConfig] = field(default_factory=dict)
     task: Literal["binary", "multiclass", "multilabel"] = "multiclass"
-=======
-    val_data: dict[str, DatasetConfig] = field(default_factory=dict)
     # If True, returns the Lighting Trainer object (which has the model and a bunch
     # of other information, this may be useful when using interactively).
     # Otherwise (default), return only a dictionary of latest metrics, to avoid e.g.
     # submitit trying to pickle the entire Trainer object.
     return_trainer: bool = False
->>>>>>> 7b4fbf1d
 
     @property
     def num_classes(self):
         return self.train_data.num_classes
-    
+
     @property
     def num_labels(self):
         return self.train_data.num_labels
@@ -41,7 +42,6 @@
         if isinstance(self.model, TamperTransformerConfig):
             assert isinstance(self.train_data, TamperingDataConfig)
             self.model.n_sensors = self.train_data.n_sensors
-        
 
         # For datasets that are not necessarily deterministic based only on
         # arguments, this is where validation sets are set to follow train_data
