--- conflicted
+++ resolved
@@ -1,18 +1,11 @@
-from typing_extensions import Literal
-
 import lightning as L
 import torch
 from torchmetrics.classification import Accuracy
-<<<<<<< HEAD
 from torchmetrics.utilities.enums import ClassificationTask
-
-from cupbearer.data import DataFormat
-from cupbearer.models import HookedModel, ModelConfig
-from cupbearer.utils.optimizers import OptimizerConfigMixin
-=======
->>>>>>> 7b4fbf1d
+from typing_extensions import Literal
 
 from cupbearer.models import HookedModel, ModelConfig
+from cupbearer.utils.data_format import DataFormat
 from cupbearer.utils.optimizers import OptimizerConfig
 
 
@@ -20,20 +13,14 @@
     def __init__(
         self,
         model: ModelConfig | HookedModel,
-<<<<<<< HEAD
-        num_classes: int | None,
-        num_labels: int | None,
-        optim_cfg: OptimizerConfigMixin,
+        optim_cfg: OptimizerConfig,
+        num_classes: int | None = None,
+        num_labels: int | None = None,
         input_format: DataFormat | None = None,
-=======
-        num_classes: int,
-        optim_cfg: OptimizerConfig,
-        input_shape: tuple[int, ...] | None = None,
->>>>>>> 7b4fbf1d
         val_loader_names: list[str] | None = None,
         test_loader_names: list[str] | None = None,
         save_hparams: bool = True,
-        task: Literal["binary", "multiclass", "multilabel"] = "multiclass"
+        task: Literal["binary", "multiclass", "multilabel"] = "multiclass",
     ):
         super().__init__()
         if isinstance(model, HookedModel) and save_hparams:
@@ -62,7 +49,9 @@
         self.test_loader_names = test_loader_names
         self.task = task
         self.loss_func = self._get_loss_func(self.task)
-        self.train_accuracy = Accuracy(task=self.task, num_classes=num_classes, num_labels=num_labels)
+        self.train_accuracy = Accuracy(
+            task=self.task, num_classes=num_classes, num_labels=num_labels
+        )
         self.val_accuracy = torch.nn.ModuleList(
             [
                 Accuracy(task=self.task, num_classes=num_classes, num_labels=num_labels)
@@ -71,14 +60,16 @@
         )
         self.test_accuracy = torch.nn.ModuleList(
             [
-                Accuracy(task="multiclass", num_classes=num_classes, num_labels=num_labels)
+                Accuracy(
+                    task="multiclass", num_classes=num_classes, num_labels=num_labels
+                )
                 for _ in test_loader_names
             ]
         )
 
     def _get_loss_func(self, task):
         if self.task == ClassificationTask.MULTICLASS:
-            return torch.nn.functional.cross_entropy 
+            return torch.nn.functional.cross_entropy
         return torch.nn.functional.binary_cross_entropy
 
     def _shared_step(self, batch):
