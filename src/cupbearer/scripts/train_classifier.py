import warnings

import torch
from lightning.pytorch.callbacks import ModelCheckpoint

from cupbearer.data import TensorDataFormat
from cupbearer.data.data_format import TextDataFormat
from cupbearer.scripts._shared import Classifier
from cupbearer.utils.scripts import script

from .conf.train_classifier_conf import Config


@script
def main(cfg: Config):
    dataset = cfg.train_data.build()

    train_loader = cfg.train_config.get_dataloader(dataset)

    val_loaders = {
        k: cfg.train_config.get_dataloader(v.build(), train=False)
        for k, v in cfg.val_data.items()
    }

    # Store transforms to be used in training
    if cfg.path:
        for trafo in cfg.train_data.get_transforms():
            trafo.store(cfg.path)

    # Dataloader returns inputs and labels, only inputs get passed to model
    inputs, _ = next(iter(train_loader))
    example_input = inputs[0]
    if isinstance(example_input, torch.Tensor):
        input_format = TensorDataFormat(example_input.shape)
    elif isinstance(example_input, str):
        input_format = TextDataFormat()
    else:
        raise ValueError(f"Unknown input type {type(example_input)}")

    classifier = Classifier(
        model=cfg.model,
        input_format=input_format,
        num_classes=cfg.num_classes,
<<<<<<< HEAD
        num_labels=cfg.num_labels,
        optim_cfg=cfg.train_config.optim,
=======
        optim_cfg=cfg.train_config,
>>>>>>> 04aaabc8
        val_loader_names=list(val_loaders.keys()),
        task=cfg.task
    )

    # TODO: once we do longer training runs we'll want to have multiple
    # checkpoints, potentially based on validation loss
    callbacks = cfg.train_config.callbacks
    if cfg.path:
        callbacks.append(
            ModelCheckpoint(
                dirpath=cfg.path / "checkpoints",
                save_last=True,
            )
        )

    trainer = cfg.train_config.get_trainer(callbacks=callbacks, path=cfg.path)
    with warnings.catch_warnings():
        if not val_loaders:
            warnings.filterwarnings(
                "ignore",
                message="You defined a `validation_step` but have no `val_dataloader`. "
                "Skipping val loop.",
            )
        trainer.fit(
            model=classifier,
            train_dataloaders=train_loader,
            # If val_loaders is empty, we want to avoid passing an empty list,
            # since pytorch lightning would interpret that as an empty dataloader!
            val_dataloaders=list(val_loaders.values()) or None,
        )<|MERGE_RESOLUTION|>--- conflicted
+++ resolved
@@ -41,12 +41,8 @@
         model=cfg.model,
         input_format=input_format,
         num_classes=cfg.num_classes,
-<<<<<<< HEAD
         num_labels=cfg.num_labels,
-        optim_cfg=cfg.train_config.optim,
-=======
         optim_cfg=cfg.train_config,
->>>>>>> 04aaabc8
         val_loader_names=list(val_loaders.keys()),
         task=cfg.task
     )
