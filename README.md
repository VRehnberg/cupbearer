--- conflicted
+++ resolved
@@ -29,57 +29,6 @@
 Depending on what platform you're on, you may need to install Pytorch separately *before*
 installing `cupbearer`, in particular if you want to control CUDA version etc.
 
-<<<<<<< HEAD
-## Running scripts
-You can run any script with the `-h` flag to see a list of options and possible values.
-
-Let's look at an example, where we use a simple Mahalanobis distance-based detection
-method to detect backdoors. First, we need to train a base model on poisoned data:
-```bash
-python -m cupbearer.scripts.train_classifier \
-       --train_data backdoor --train_data.original mnist \
-       --train_data.backdoor corner --train_data.backdoor.p_backdoor 0.1 \
-       --model mlp --train_config.num_epochs 2 \
-       --dir.full logs/demo/classifier
-```
-This will train an MLP on MNIST, where the backdoor trigger is that the top left pixel
-is set to white (and the model is trained to classify images with this trigger as zeros).
-There are many more options like learning rate etc. you can set, but the defaults should
-work well enough.
-
-This script will have saved the final model to `logs/demo/classifier/checkpoints/last.ckpt`.
-We can now train a Mahalanobis-based detector on this model:
-```bash
-python -m cupbearer.scripts.train_detector \
-       --detector mahalanobis --task backdoor \
-       --task.backdoor corner --task.path logs/demo/classifier \
-       --dir.full logs/demo/mahalanobis
-```
-(The fact that we need to specify the backdoor trigger again is an artifact of how
-things are currently implemented and will likely be changed---the detector is only actually
-trained on clean images). `train_detector` loads the model from `task.path` and
-also uses that to figure out which dataset to use (in this case, MNIST again).
-
-If everything works, this should print out an AUCROC and AP of >0.99.
-(This detection task is very easy.) Inside the `logs/demo/mahalanobis` directory,
-there should also be a `histogram.pdf` plot that shows the distribution of anomaly
-scores. Backdoored images and clean images should be very well separated.
-
-We could also evaluate the detector on images with a *different* backdoor trigger
-(as an ablation to check that these are *not* flagged as anomalous). We can use
-the `eval_detector` script for this (which is also what `train_detector` uses
-internally to produce the evaluation results at the end):
-```bash
-python -m cupbearer.scripts.eval_detector \
-       --detector.path logs/demo/mahalanobis \
-       --task backdoor --task.backdoor noise --task.backdoor.std 0.1 \
-       --task.path logs/demo/classifier \
-       --dir.full logs/demo/mahalanobis_ablation
-```
-This will still have an AUCROC and AP greater than 0.5 because the noise is
-somewhat anomalous in terms of Mahalanobis distance, but it should be closer to 0.5
-than before.
-=======
 ## Running experiments
 We provide scripts in `cupbearer.scripts` for more easily running experiments.
 See [demo.ipynb](demo.ipynb) for a quick example of how to use them---this is likely
@@ -93,7 +42,6 @@
 functions for your specific use case on top of the general script interface.
 Of course you can also use the components of `cupbearer` directly without going through
 any of the scripts.
->>>>>>> 04aaabc8
 
 ## Whence the name?
 Just like a cupbearer tastes wine to avoid poisoning the king, mechanistic anomaly
